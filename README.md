--- conflicted
+++ resolved
@@ -54,12 +54,4 @@
 The binaries will be in `./src` after compilation is complete.
 
 #### Thanks
-<<<<<<< HEAD
-Cryptonote Developers, Bytecoin Developers, Monero Developers, Forknote Project, TurtleCoin Community
-
-
-### Thanks
-Cryptonote Developers, Bytecoin Developers, Monero Developers, Forknote Project, TurtleCoin Community
-=======
-Cryptonote Developers, Bytecoin Developers, Forknote Project, TurtleCoin Community
->>>>>>> c721a894
+Cryptonote Developers, Bytecoin Developers, Monero Developers, Forknote Project, TurtleCoin Community