--- conflicted
+++ resolved
@@ -51,27 +51,6 @@
 #include <boost/crc.hpp>
 #include <boost/algorithm/string/join.hpp>
 
-<<<<<<< HEAD
-=======
-#include "chinese_simplified.h"
-#include "english.h"
-#include "dutch.h"
-#include "french.h"
-#include "italian.h"
-#include "german.h"
-#include "spanish.h"
-#include "portuguese.h"
-#include "japanese.h"
-#include "russian.h"
-#include "esperanto.h"
-#include "lojban.h"
-#include "english_old.h"
-#include "language_base.h"
-#include "singleton.h"
-
-using namespace Logging;
-
->>>>>>> ba64c601
 namespace
 {
   uint32_t create_checksum_index(const std::vector<std::string> &word_list,
@@ -490,7 +469,7 @@
       return word_list.size() != (seed_length + 1);
     }
 
-    bool is_valid_mnemonic(std::string mnemonic_phrase, Crypto::SecretKey &private_spend_key, LoggerRef &logger)
+    bool is_valid_mnemonic(std::string mnemonic_phrase, Crypto::SecretKey &private_spend_key)
     {
       /* Uncommenting these will allow importing of different languages, exporting
          in different languages however has not been added, as it will require
@@ -503,10 +482,17 @@
          dictionaries of other words can overlap enough to allow an esperanto
          seed for example to be imported as an english seed */
 
-      //static std::string languages[] = {"English", "Nederlands", "Français", "Português", "Italiano", "Deutsch", "русский язык", "简体中文 (中国)", "Esperanto", "Lojban"};
+      /*
+      static std::string languages[] = {"English", "Nederlands", "Français",
+                                        "Português", "Italiano", "Deutsch",
+                                        "русский язык", "简体中文 (中国)",
+                                        "Esperanto", "Lojban"};
+
+      static const int num_of_languages = 10;
+      */
+
       static std::string languages[] = {"English"};
-      
-      //static const int num_of_languages = 10;
+
       static const int num_of_languages = 1;
 
       static const int mnemonic_phrase_length = 25;
@@ -517,9 +503,14 @@
 
       if (words.size() != mnemonic_phrase_length)
       {
-        logger(ERROR, BRIGHT_RED) << "Invalid mnemonic phrase!";
-        logger(ERROR, BRIGHT_RED) << "Seed phrase is not 25 words! Please try again.";
-        log_incorrect_words(words, logger);
+        Common::Console::setTextColor(Common::Console::Color::BrightRed);
+        std::cout << "Invalid mnemonic phrase! Seed phrase is not 25 words! "
+                     "Please try again." << std::endl;
+
+        log_incorrect_words(words);
+
+        Common::Console::setTextColor(Common::Console::Color::Default);
+
         return false;
       }
 
@@ -538,24 +529,33 @@
          the seed phrase is in, then we can't log words which aren't in the x
          dictionary, we will have to take an argument to know what language they
          are in, but this is less user friendly. */
-      logger(ERROR, BRIGHT_RED) << "Invalid mnemonic phrase!";
-      log_incorrect_words(words, logger);
+      Common::Console::setTextColor(Common::Console::Color::BrightRed);
+
+      std::cout << "Invalid mnemonic phrase!" << std::endl;
+      
+      Common::Console::setTextColor(Common::Console::Color::Default);
+
+      log_incorrect_words(words);
 
       return false;
     }
 
-    void log_incorrect_words(std::vector<std::string> words, LoggerRef &logger)
+    void log_incorrect_words(std::vector<std::string> words)
     {
       Language::Base *language = Language::Singleton<Language::English>::instance();
       const std::vector<std::string> &dictionary = language->get_word_list();
 
+      Common::Console::setTextColor(Common::Console::Color::BrightRed);
+
       for (auto i : words)
       {
         if (std::find(dictionary.begin(), dictionary.end(), i) == dictionary.end())
         {
-          logger(ERROR, BRIGHT_RED) << i << " is not in the english word list!";
-        }
-      }
+          std::cout << i << " is not in the english word list!" << std::endl;
+        }
+      }
+
+      Common::Console::setTextColor(Common::Console::Color::Default);
     }
   }
 }