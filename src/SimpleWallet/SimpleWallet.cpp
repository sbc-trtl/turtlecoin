--- conflicted
+++ resolved
@@ -632,9 +632,12 @@
           boost::algorithm::trim(mnemonic_phrase);
           boost::algorithm::to_lower(mnemonic_phrase);
 
-        } while (!crypto::ElectrumWords::is_valid_mnemonic(mnemonic_phrase, private_spend_key, logger));
-
-        AccountBase::generateViewFromSpend(private_spend_key, private_view_key);
+        } while (!is_valid_mnemonic(mnemonic_phrase, private_spend_key));
+
+        /* This is not used, but is needed to be passed to the function, not sure how we can avoid this */
+        Crypto::PublicKey unused_dummy_variable;
+
+        AccountBase::generateViewFromSpend(private_spend_key, private_view_key, unused_dummy_variable);
       }
 
     } else {
@@ -730,6 +733,67 @@
   }
 
   return mnemonic_str;
+}
+//----------------------------------------------------------------------------------------------------
+void simple_wallet::log_incorrect_words(std::vector<std::string> words) {
+  Language::Base *language = Language::Singleton<Language::English>::instance();
+  const std::vector<std::string> &dictionary = language->get_word_list();
+
+  for (auto i : words) {
+    if (std::find(dictionary.begin(), dictionary.end(), i) == dictionary.end()) {
+      logger(ERROR, BRIGHT_RED) << i << " is not in the english word list!";
+    }
+  }
+}
+//----------------------------------------------------------------------------------------------------
+bool simple_wallet::is_valid_mnemonic(std::string &mnemonic_phrase, Crypto::SecretKey &private_spend_key) {
+
+  /* Uncommenting these will allow importing of different languages, exporting
+     in different languages however has not been added, as it will require
+     changing the export_keys command to take an argument to specify what
+     language the seed should be exported in. For now, multilanguage support
+     has been disabled as there are a couple of issues - we can't print out
+     what words aren't present in the dictionary if we don't know what
+     dictionary they are using, and it's a lot more friendly to work that
+     out automatically rather than asking, and secondly, it is possible that
+     dictionaries of other words can overlap enough to allow an esperanto
+     seed for example to be imported as an english seed */
+
+  //static std::string languages[] = {"English", "Nederlands", "Français", "Português", "Italiano", "Deutsch", "русский язык", "简体中文 (中国)", "Esperanto", "Lojban"};
+  static std::string languages[] = {"English"};
+  
+  //static const int num_of_languages = 10;
+  static const int num_of_languages = 1;
+
+  static const int mnemonic_phrase_length = 25;
+
+  std::vector<std::string> words;
+
+  words = boost::split(words, mnemonic_phrase, ::isspace);
+
+  if (words.size() != mnemonic_phrase_length) {
+    logger(ERROR, BRIGHT_RED) << "Invalid mnemonic phrase!";
+    logger(ERROR, BRIGHT_RED) << "Seed phrase is not 25 words! Please try again.";
+    log_incorrect_words(words);
+    return false;
+  }
+
+  /* Check every language for our phrase so the user doesn't have to specify
+     it, this shouldn't be an issue as long as one language doesn't have enough
+     of another languages words, might need some testing */
+  for (int i = 0; i < num_of_languages; i++) {
+    if (crypto::ElectrumWords::words_to_bytes(mnemonic_phrase, private_spend_key, languages[i])) {
+      return true;
+    }
+  }
+
+  /* The issue with this is if we try and automagically determine what language
+     the seed phrase is in, then we can't log words which aren't in the x
+     dictionary, we will have to take an argument to know what language they
+     are in, but this is less user friendly. */
+  logger(ERROR, BRIGHT_RED) << "Invalid mnemonic phrase!";
+  log_incorrect_words(words);
+  return false;
 }
 //----------------------------------------------------------------------------------------------------
 bool simple_wallet::deinit() {
@@ -789,9 +853,9 @@
     std::cout << "\n\nPlease copy your secret keys and mnemonic seed and store them in a secure location:";
     Common::Console::setTextColor(Common::Console::Color::BrightGreen);
     std::cout <<
-	    "\nspend key: " << Common::podToHex(keys.spendSecretKey) <<
-	    "\nview key: " << Common::podToHex(keys.viewSecretKey) <<
-      "\nmnemonic seed: " << generate_mnemonic(keys.spendSecretKey);
+	"\nspend key: " << Common::podToHex(keys.spendSecretKey) <<
+	"\nview key: " << Common::podToHex(keys.viewSecretKey) <<
+        "\nmnemonic seed:" << generate_mnemonic(keys.spendSecretKey);
     Common::Console::setTextColor(Common::Console::Color::BrightRed);
     std::cout << "\n\nIf you lose these your wallet cannot be recreated!\n\n";
     Common::Console::setTextColor(Common::Console::Color::Default);
@@ -1080,9 +1144,10 @@
   std::cout << "Spend secret key: " << Common::podToHex(keys.spendSecretKey) << std::endl;
   std::cout << "View secret key: " <<  Common::podToHex(keys.viewSecretKey) << std::endl;
 
+  Crypto::PublicKey unused_dummy_variable;
   Crypto::SecretKey deterministic_private_view_key;
 
-  AccountBase::generateViewFromSpend(keys.spendSecretKey, deterministic_private_view_key);
+  AccountBase::generateViewFromSpend(keys.spendSecretKey, deterministic_private_view_key, unused_dummy_variable);
 
   bool deterministic_private_keys = deterministic_private_view_key == keys.viewSecretKey;
 
@@ -1677,8 +1742,4 @@
   }
   return 1;
   //CATCH_ENTRY_L0("main", 1);
-<<<<<<< HEAD
-}
-=======
-}
->>>>>>> b903ded2
+}