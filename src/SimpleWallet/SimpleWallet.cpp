--- conflicted
+++ resolved
@@ -447,12 +447,7 @@
               << std::flush;
 
     char c;
-<<<<<<< HEAD
-    std::cout << "Nor 'generate-new-wallet' neither 'wallet-file' argument was specified.\nWhat do you want to do?\n[O]pen existing wallet, [G]enerate new wallet file, [I]mport wallet, [M]nemonic import or [E]xit.\n";
-
-=======
     
->>>>>>> dd864114
     do {
       std::string answer;
       std::getline(std::cin, answer);
@@ -577,7 +572,7 @@
     fail_msg_writer() << "failed to init NodeRPCProxy: " << error.message();
     return false;
   }
-
+  
   sync_from_zero = command_line::get_arg(vm, arg_SYNC_FROM_ZERO);
   if (sync_from_zero) {
     sync_from_height = 0;
@@ -672,13 +667,8 @@
       private_spend_key = *(struct Crypto::SecretKey *) &private_spend_key_hash;
       private_view_key = *(struct Crypto::SecretKey *) &private_view_key_hash;
     }
-<<<<<<< HEAD
-
-    if (!new_wallet(private_spend_key, private_view_key, walletFileName, pwd_container.password())) {
-=======
     
     if (!new_wallet(private_spend_key, private_view_key, walletFileName, m_pwd_container.password())) {
->>>>>>> dd864114
       logger(ERROR, BRIGHT_RED) << "account creation failed";
       return false;
     }
@@ -771,7 +761,7 @@
 
   //static std::string languages[] = {"English", "Nederlands", "Français", "Português", "Italiano", "Deutsch", "русский язык", "简体中文 (中国)", "Esperanto", "Lojban"};
   static std::string languages[] = {"English"};
-
+  
   //static const int num_of_languages = 10;
   static const int num_of_languages = 1;
 
@@ -867,15 +857,15 @@
 	"\nview key: " << Common::podToHex(keys.viewSecretKey) <<
         "\nmnemonic seed:" << generate_mnemonic(keys.spendSecretKey);
     Common::Console::setTextColor(Common::Console::Color::BrightRed);
-    std::cout << "\n\nIf you lose these keys, your wallet cannot be recreated!\n\n";
+    std::cout << "\n\nIf you lose these your wallet cannot be recreated!\n\n";
     Common::Console::setTextColor(Common::Console::Color::Default);
     std::cout <<
-      "===[ TurtleCoin Tip! ]=============================\n" <<
-      "Use the \"help\" command to see the list of available commands.\n" <<
-      "Always use the \"exit\" command when closing simplewallet to save\n" <<
+      "**********************************************************************\n" <<
+      "Use \"help\" command to see the list of available commands.\n" <<
+      "Always use \"exit\" command when closing simplewallet to save\n" <<
       "current session's state. Otherwise, you will possibly need to synchronize \n" <<
-      "your wallet again. Your wallet keys are not at risk.\n" <<
-      "===================================================\n";
+      "your wallet again. Your wallet key is NOT under risk anyway.\n" <<
+      "**********************************************************************\n";
 
   } catch (const std::exception& e) {
     fail_msg_writer() << "failed to generate new wallet: " << e.what();
@@ -1162,7 +1152,7 @@
   bool deterministic_private_keys = deterministic_private_view_key == keys.viewSecretKey;
 
   /* Only output the mnemonic seed if it's valid for this wallet - the old
-    wallet code generated random spend and view keys so we can't create a
+    wallet code generated random spend and view keys so we can't create a 
     mnemonic key */
   if (deterministic_private_keys) {
     std::cout << "Mnemonic seed: " << generate_mnemonic(keys.spendSecretKey) << std::endl;
@@ -1453,7 +1443,7 @@
   std::string transactionHashString = args[0];
   boost::algorithm::trim(transactionHashString);
   size_t size;
-
+  
   if (!Common::fromHex(transactionHashString, &transactionHash, sizeof(transactionHash), size))
   {
     logger(ERROR, BRIGHT_RED) << "Failed to parse - please ensure you entered the hash correctly.";
@@ -1514,7 +1504,7 @@
 
     if (targetPubKey.key == outputPublicKey)
     {
-      uint64_t amount = ourTransaction.outputs[i].output.amount;
+      uint64_t amount = ourTransaction.outputs[i].output.amount; 
 
       std::string trtl = m_currency.formatAmount(amount);
 
@@ -1752,4 +1742,4 @@
   }
   return 1;
   //CATCH_ENTRY_L0("main", 1);
-}+}
